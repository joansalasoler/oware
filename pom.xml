--- conflicted
+++ resolved
@@ -46,11 +46,7 @@
     <project.build.sourceEncoding>UTF-8</project.build.sourceEncoding>
     <project.reporting.outputEncoding>UTF-8</project.reporting.outputEncoding>
     <project.name>Samurai Oware</project.name>
-<<<<<<< HEAD
     <samurai.version>1.0.0</samurai.version>
-=======
-    <samurai.version>1.0.0-SNAPSHOT</samurai.version>
->>>>>>> 8db79b41
   </properties>
 
   <!-- Build configuration ============================================== -->
@@ -130,15 +126,12 @@
       <groupId>com.joansala</groupId>
       <artifactId>samurai</artifactId>
       <version>${samurai.version}</version>
-<<<<<<< HEAD
-=======
     </dependency>
     <dependency>
       <groupId>org.junit.jupiter</groupId>
       <artifactId>junit-jupiter</artifactId>
       <version>5.7.0-M1</version>
       <scope>test</scope>
->>>>>>> 8db79b41
     </dependency>
   </dependencies>
 
